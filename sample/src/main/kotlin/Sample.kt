import com.github.omarmiatello.telegram.InlineKeyboardButton
import com.github.omarmiatello.telegram.InlineKeyboardMarkup
import com.github.omarmiatello.telegram.ParseMode
import com.github.omarmiatello.telegram.TelegramRequest

fun main() {
    val sendMessageRequest = TelegramRequest.SendMessageRequest(
        chat_id = "chat123",
<<<<<<< HEAD
        text = "test message\\.",
        parse_mode = ParseMode.MarkdownV2,
=======
        text = """There are *23 new demos*: [Bloodstained: Ritual of the Night](https://stadia.google.com/game/bloodstained-ritual-of-the-night) - Play for 60 min - available also with #StadiaPro
[Embr](https://stadia.google.com/game/embr) - Play for 60 min
[Enter The Gungeon](https://stadia.google.com/game/enter-the-gungeon) - Play for 30 min #LocalMultiplayer
[FORECLOSED](https://stadia.google.com/game/foreclosed) - Play for 60 min
[Hello Engineer](https://stadia.google.com/game/hello-engineer) - Play for 30 min
[Hello Neighbor](https://stadia.google.com/game/hello-neighbor) - Play for 60 min
[Hello Neighbor: Hide and Seek](https://stadia.google.com/game/hello-neighbor-hide-and-seek) - Play for 60 min
[Hotline Miami](https://stadia.google.com/game/hotline-miami) - Play for 30 min
[Hotline Miami 2:Wrong Number](https://stadia.google.com/game/hotline-miami-2wrong-number) - Play for 30 min
[Human: Fall Flat Stadia Edition](https://stadia.google.com/game/human-fall-flat-stadia-edition) - Play for 60 min #LocalCoop #LocalMultiplayer
[Kemono Heroes](https://stadia.google.com/game/kemono-heroes) - Play for 30 min #LocalCoop #LocalMultiplayer
[Monster Energy Supercross - The Official Videogame 3](https://stadia.google.com/game/monster-energy-supercross-the-official-videogame-3) - Play for 60 min
[Monster Energy Supercross - The Official Videogame 4](https://stadia.google.com/game/monster-energy-supercross-the-official-videogame-4) - Play for 60 min
[MotoGP™20](https://stadia.google.com/game/motogp20) - Play for 60 min
[Outcasters](https://stadia.google.com/game/outcasters) - Play for 60 min
[PIKUNIKU](https://stadia.google.com/game/pikuniku) - Play for 30 min #LocalCoop
[Reigns](https://stadia.google.com/game/reigns) - Play for 30 min
[Secret Neighbor](https://stadia.google.com/game/secret-neighbor) - Play for 60 min
[Serious Sam 4](https://stadia.google.com/game/serious-sam-4) - Play for 30 min
[Serious Sam Collection](https://stadia.google.com/game/serious-sam-collection) - Play for 30 min
[Terraria](https://stadia.google.com/game/terraria) - Play for 90 min - available also with #StadiaPro
[Time on Frog Island](https://stadia.google.com/game/time-on-frog-island) - Play for 60 min - available also with #StadiaPro
[Ys VIII: Lacrimosa of DANA](https://stadia.google.com/game/ys-viii-lacrimosa-of-dana) - Play for 120 min""",
>>>>>>> aef42395
        reply_markup = InlineKeyboardMarkup(listOf(
            listOf(
                InlineKeyboardButton("Button1", url = "https://example.com")
            )
        ))
    )
    println("Request: ${sendMessageRequest.toJsonForRequest()}")
    println("Response: ${sendMessageRequest.toJsonForResponse()}")
}<|MERGE_RESOLUTION|>--- conflicted
+++ resolved
@@ -6,10 +6,6 @@
 fun main() {
     val sendMessageRequest = TelegramRequest.SendMessageRequest(
         chat_id = "chat123",
-<<<<<<< HEAD
-        text = "test message\\.",
-        parse_mode = ParseMode.MarkdownV2,
-=======
         text = """There are *23 new demos*: [Bloodstained: Ritual of the Night](https://stadia.google.com/game/bloodstained-ritual-of-the-night) - Play for 60 min - available also with #StadiaPro
 [Embr](https://stadia.google.com/game/embr) - Play for 60 min
 [Enter The Gungeon](https://stadia.google.com/game/enter-the-gungeon) - Play for 30 min #LocalMultiplayer
@@ -33,12 +29,14 @@
 [Terraria](https://stadia.google.com/game/terraria) - Play for 90 min - available also with #StadiaPro
 [Time on Frog Island](https://stadia.google.com/game/time-on-frog-island) - Play for 60 min - available also with #StadiaPro
 [Ys VIII: Lacrimosa of DANA](https://stadia.google.com/game/ys-viii-lacrimosa-of-dana) - Play for 120 min""",
->>>>>>> aef42395
-        reply_markup = InlineKeyboardMarkup(listOf(
+        parse_mode = ParseMode.MarkdownV2,
+        reply_markup = InlineKeyboardMarkup(
             listOf(
-                InlineKeyboardButton("Button1", url = "https://example.com")
+                listOf(
+                    InlineKeyboardButton("Button1", url = "https://example.com")
+                )
             )
-        ))
+        )
     )
     println("Request: ${sendMessageRequest.toJsonForRequest()}")
     println("Response: ${sendMessageRequest.toJsonForResponse()}")
