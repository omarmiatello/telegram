--- conflicted
+++ resolved
@@ -5,26 +5,22 @@
 Full API documentation of Telegram Bot API
 https://core.telegram.org/bots/api
 
-<<<<<<< HEAD
 **Library API version 7.6**
-=======
-**Library API version 6.0.1**
->>>>>>> aef42395
 
 This library has 3 modules:
 - Module [:dataclass:](#how-to-use-dataclass-module)
-  - 188 `data class` with [Kotlinx/Serialization](https://github.com/Kotlin/kotlinx.serialization)
-  - Contains only 1 file: [TelegramModels.kt](dataclass/src/commonMain/kotlin/TelegramModels.kt)
-  - [See example](#example-with-ktor-server): Example with Ktor server
-  - [See example](#telegram-webhook-parse-the-telegram-request): Telegram Webhook: Parse the Telegram request
-  - [See example](#reply-to-the-user-with-a-message): Reply to the user with a Message
+    - 188 `data class` with [Kotlinx/Serialization](https://github.com/Kotlin/kotlinx.serialization)
+    - Contains only 1 file: [TelegramModels.kt](dataclass/src/commonMain/kotlin/TelegramModels.kt)
+    - [See example](#example-with-ktor-server): Example with Ktor server
+    - [See example](#telegram-webhook-parse-the-telegram-request): Telegram Webhook: Parse the Telegram request
+    - [See example](#reply-to-the-user-with-a-message): Reply to the user with a Message
 - Module [:client:](#how-to-use-client-module) ([TelegramModels.kt](dataclass/src/commonMain/kotlin/TelegramModels.kt) + [TelegramClient.kt](client/src/commonMain/kotlin/TelegramClient.kt))
-  - 188 `data class` with [Kotlinx/Serialization](https://github.com/Kotlin/kotlinx.serialization) + [Ktor client](https://ktor.io/clients/) with 121 method for Telegram bot API
-  - [See example](#send-a-message-to-a-usergroupchannel): Send a message to a user/group/channel
+    - 188 `data class` with [Kotlinx/Serialization](https://github.com/Kotlin/kotlinx.serialization) + [Ktor client](https://ktor.io/clients/) with 121 method for Telegram bot API
+    - [See example](#send-a-message-to-a-usergroupchannel): Send a message to a user/group/channel
 - Module [:dataclass-only:](#how-to-use-dataclass-only-module) **(not recommended)**
-  - 188 `data class` only (serializer not included)
-  - Contains only 1 file: [TelegramModelsOnly.kt](dataclass-only/src/commonMain/kotlin/TelegramModelsOnly.kt)
-  - Could be used with [Gson](https://github.com/google/gson) or plain Java / Kotlin project.
+    - 188 `data class` only (serializer not included)
+    - Contains only 1 file: [TelegramModelsOnly.kt](dataclass-only/src/commonMain/kotlin/TelegramModelsOnly.kt)
+    - Could be used with [Gson](https://github.com/google/gson) or plain Java / Kotlin project.
 
 
 ### This project use [Kotlin Multiplatform](https://kotlinlang.org/docs/mpp-intro.html)
@@ -49,11 +45,7 @@
 Add this in your `build.gradle.ktx` file:
 ```kotlin
 // `data class` with Kotlinx/Serialization
-<<<<<<< HEAD
 implementation("com.github.omarmiatello.telegram:dataclass:7.6")
-=======
-implementation("com.github.omarmiatello.telegram:dataclass:6.0.1")
->>>>>>> aef42395
 ```
 
 ### Example 1 - Ktor 3.0 server
@@ -273,11 +265,7 @@
 Add this in your `build.gradle.ktx` file:
 ```kotlin
 // `data class` with Kotlinx/Serialization + Ktor client
-<<<<<<< HEAD
 implementation("com.github.omarmiatello.telegram:client:7.6")
-=======
-implementation("com.github.omarmiatello.telegram:client:6.0.1")
->>>>>>> aef42395
 ```
 
 ### Send a message to a user/group/channel
@@ -343,7 +331,6 @@
 Add this in your `build.gradle.ktx` file:
 ```kotlin
 // alternative, contains: `data class` with Kotlinx/Serialization + Ktor client
-<<<<<<< HEAD
 implementation("com.github.omarmiatello.telegram:client:7.6")
 
 // alternative, contains only: `data class` with Kotlinx/Serialization
@@ -351,15 +338,6 @@
 
 // alternative, contains only: `data class` (for plain Java/Kotlin project)
 implementation("com.github.omarmiatello.telegram:dataclass-only:7.6")
-=======
-implementation("com.github.omarmiatello.telegram:client:6.0.1")
-
-// alternative, contains only: `data class` with Kotlinx/Serialization
-implementation("com.github.omarmiatello.telegram:dataclass:6.0.1")
-
-// alternative, contains only: `data class` (for plain Java/Kotlin project)
-implementation("com.github.omarmiatello.telegram:dataclass-only:6.0.1")
->>>>>>> aef42395
 ```
 
 ## License
